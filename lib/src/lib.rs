//! Oxigraph is a graph database library implementing the [SPARQL](https://www.w3.org/TR/sparql11-overview/) standard.
//!
//! Its goal is to provide a compliant, safe and fast graph on-disk database.
//! It also provides a set of utility functions for reading, writing, and processing RDF files.
//!
//! Oxigraph is in heavy development and SPARQL query evaluation has not been optimized yet.
//!
//! The disabled by default `"sophia"` feature provides [`sophia_api`](https://docs.rs/sophia_api/) traits implemention on Oxigraph terms and stores.
//!
//! Oxigraph also provides [a standalone HTTP server](https://crates.io/crates/oxigraph_server) based on this library.
//!
//!
//! The main entry point of Oxigraph is the [`Store`](store::Store) struct:
//!
//! ```
//! use oxigraph::store::Store;
//! use oxigraph::model::*;
//! use oxigraph::sparql::QueryResults;
//!
//! let store = Store::new()?;
//!
//! // insertion
//! let ex = NamedNode::new("http://example.com")?;
//! let quad = Quad::new(ex.clone(), ex.clone(), ex.clone(), GraphName::DefaultGraph);
//! store.insert(&quad)?;
//!
//! // quad filter
//! let results = store.quads_for_pattern(Some(ex.as_ref().into()), None, None, None).collect::<Result<Vec<Quad>,_>>()?;
//! assert_eq!(vec![quad], results);
//!
//! // SPARQL query
//! if let QueryResults::Solutions(mut solutions) =  store.query("SELECT ?s WHERE { ?s ?p ?o }")? {
//!     assert_eq!(solutions.next().unwrap()?.get("s"), Some(&ex.into()));
//! }
//! # Result::<_,Box<dyn std::error::Error>>::Ok(())
//! ```
#![deny(
    future_incompatible,
    nonstandard_style,
    rust_2018_idioms,
    missing_copy_implementations,
    trivial_casts,
    trivial_numeric_casts,
    unsafe_code,
    unused_qualifications
)]
#![doc(html_favicon_url = "https://raw.githubusercontent.com/oxigraph/oxigraph/master/logo.svg")]
#![doc(html_logo_url = "https://raw.githubusercontent.com/oxigraph/oxigraph/master/logo.svg")]
#![warn(
    clippy::cast_lossless,
    clippy::cast_possible_truncation,
    clippy::cast_possible_wrap,
    clippy::cast_precision_loss,
    clippy::cast_sign_loss,
    clippy::checked_conversions,
    clippy::cloned_instead_of_copied,
    clippy::copy_iterator,
    clippy::dbg_macro,
    clippy::debug_assert_with_mut_call,
    clippy::decimal_literal_representation,
    //TODO clippy::doc_markdown,
    // clippy::else_if_without_else,
    clippy::empty_line_after_outer_attr,
    clippy::empty_enum,
    clippy::enum_glob_use,
    clippy::expect_used,
    clippy::expl_impl_clone_on_copy,
    clippy::explicit_deref_methods,
    clippy::explicit_into_iter_loop,
    clippy::explicit_iter_loop,
    clippy::fallible_impl_from,
    clippy::filter_map_next,
    clippy::flat_map_option,
    clippy::from_iter_instead_of_collect,
    clippy::get_unwrap,
    clippy::if_not_else,
    // clippy::if_then_some_else_none,
    clippy::implicit_clone,
    clippy::implicit_saturating_sub,
    clippy::imprecise_flops,
    clippy::inconsistent_struct_constructor,
    // clippy::indexing_slicing,
    clippy::inefficient_to_string,
    clippy::inline_always,
    clippy::invalid_upcast_comparisons,
    clippy::items_after_statements,
    clippy::large_digit_groups,
    clippy::large_stack_arrays,
    clippy::large_types_passed_by_value,
    clippy::let_underscore_drop,
    clippy::let_underscore_must_use,
    clippy::let_unit_value,
    clippy::linkedlist,
    clippy::macro_use_imports,
    clippy::manual_ok_or,
    //TODO clippy::map_err_ignore,
    clippy::map_flatten,
    clippy::map_unwrap_or,
    clippy::match_bool,
    // clippy::match_on_vec_items,
    clippy::match_same_arms,
    clippy::match_wildcard_for_single_variants,
    clippy::maybe_infinite_iter,
    clippy::mem_forget,
    //TODO clippy::missing_const_for_fn,
    //TODO clippy::module_name_repetitions,
    clippy::multiple_crate_versions,
    clippy::multiple_inherent_impl,
    //TODO clippy::must_use_candidate,
    clippy::mut_mut,
    clippy::mutex_integer,
    clippy::naive_bytecount,
    clippy::needless_bitwise_bool,
    clippy::needless_continue,
    clippy::needless_pass_by_value,
    clippy::non_ascii_literal,
    //TODO clippy::nonstandard_macro_braces,
    //TODO clippy::option_if_let_else,
    // clippy::panic, clippy::panic_in_result_fn, does not work well with tests
    clippy::path_buf_push_overwrite,
    clippy::print_stderr,
    clippy::print_stdout,
<<<<<<< HEAD
    clippy::range_minus_one,
    clippy::range_plus_one,
    //TODO clippy::rc_mutex,
=======
    clippy::enum_variant_names,
>>>>>>> b1d204ed
    //TODO clippy::redundant_closure_for_method_calls,
    clippy::redundant_else,
    clippy::redundant_pub_crate,
    clippy::ref_binding_to_reference,
    clippy::ref_option_ref,
    clippy::rest_pat_in_fully_bound_structs,
    clippy::same_functions_in_if_condition,
    // clippy::shadow_reuse,
    // clippy::shadow_same,
    // clippy::shadow_unrelated,
    // clippy::single_match_else,
    clippy::str_to_string,
    clippy::string_add,
    clippy::string_add_assign,
    clippy::string_lit_as_bytes,
    clippy::string_to_string,
    clippy::suboptimal_flops,
    clippy::suspicious_operation_groupings,
    clippy::todo,
    clippy::trait_duplication_in_bounds,
    clippy::transmute_ptr_to_ptr,
    clippy::trivial_regex,
    clippy::trivially_copy_pass_by_ref,
    clippy::type_repetition_in_bounds,
    clippy::unicode_not_nfc,
    clippy::unimplemented,
    clippy::unnecessary_self_imports,
    clippy::unnecessary_wraps,
    clippy::unneeded_field_pattern,
    clippy::unnested_or_patterns,
    clippy::unreadable_literal,
    clippy::unseparated_literal_suffix,
    clippy::unused_async,
    clippy::unused_self,
    clippy::use_debug,
    clippy::use_self,
    clippy::used_underscore_binding,
    clippy::useless_let_if_seq,
    clippy::useless_transmute,
    clippy::verbose_bit_mask,
    clippy::verbose_file_reads,
    clippy::wildcard_dependencies,
<<<<<<< HEAD
    clippy::zero_sized_map_values
=======
    clippy::wrong_self_convention,
>>>>>>> b1d204ed
)]
#![doc(test(attr(deny(warnings))))]

mod error;
pub mod io;
pub mod model;
#[cfg(feature = "sophia")]
mod sophia;
pub mod sparql;
mod storage;
pub mod store;<|MERGE_RESOLUTION|>--- conflicted
+++ resolved
@@ -120,13 +120,10 @@
     clippy::path_buf_push_overwrite,
     clippy::print_stderr,
     clippy::print_stdout,
-<<<<<<< HEAD
     clippy::range_minus_one,
     clippy::range_plus_one,
     //TODO clippy::rc_mutex,
-=======
     clippy::enum_variant_names,
->>>>>>> b1d204ed
     //TODO clippy::redundant_closure_for_method_calls,
     clippy::redundant_else,
     clippy::redundant_pub_crate,
@@ -169,11 +166,8 @@
     clippy::verbose_bit_mask,
     clippy::verbose_file_reads,
     clippy::wildcard_dependencies,
-<<<<<<< HEAD
-    clippy::zero_sized_map_values
-=======
+    clippy::zero_sized_map_values,
     clippy::wrong_self_convention,
->>>>>>> b1d204ed
 )]
 #![doc(test(attr(deny(warnings))))]
 
