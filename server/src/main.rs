#![deny(
    future_incompatible,
    nonstandard_style,
    rust_2018_idioms,
    missing_copy_implementations,
    trivial_casts,
    trivial_numeric_casts,
    unsafe_code,
    unused_qualifications
)]

<<<<<<< HEAD
use clap::{App, AppSettings, Arg, SubCommand};
use oxhttp::model::{Body, HeaderName, HeaderValue, Request, Response, Status};
use oxhttp::Server;
use oxigraph::io::{DatasetFormat, DatasetSerializer, GraphFormat, GraphSerializer};
use oxigraph::model::{GraphName, GraphNameRef, IriParseError, NamedNode, NamedOrBlankNode};
=======
use async_std::future::Future;
use async_std::io::Read;
use async_std::net::{TcpListener, TcpStream};
use async_std::prelude::*;
use async_std::task::{block_on, spawn};
use clap::{crate_version, App, Arg};
use http_types::content::ContentType;
use http_types::{
    bail_status, format_err_status, headers, Error, Method, Mime, Request, Response, Result,
    StatusCode,
};
use oxigraph::io::{DatasetFormat, GraphFormat};
use oxigraph::model::{GraphName, GraphNameRef, NamedNode, NamedOrBlankNode};
use oxigraph::sparql::algebra::GraphUpdateOperation;
>>>>>>> b1d204ed
use oxigraph::sparql::{Query, QueryResults, QueryResultsFormat, Update};
use oxigraph::store::Store;
use oxiri::Iri;
use rand::random;
use std::cell::RefCell;
use std::cmp::min;
use std::fs::File;
use std::io::{BufReader, Error, ErrorKind, Read, Write};
use std::rc::Rc;
use std::str::FromStr;
use std::time::Duration;
use url::form_urlencoded;

const MAX_SPARQL_BODY_SIZE: u64 = 1_048_576;
const HTTP_TIMEOUT: Duration = Duration::from_secs(60);
const HTML_ROOT_PAGE: &str = include_str!("../templates/query.html");
const LOGO: &str = include_str!("../logo.svg");
<<<<<<< HEAD

pub fn main() -> std::io::Result<()> {
    let matches = App::new("Oxigraph SPARQL server")
        .arg(
            Arg::with_name("location")
                .short("l")
                .long("location")
                .help("directory in which persist the data")
                .takes_value(true),
        )
        .setting(AppSettings::SubcommandRequiredElseHelp)
        .subcommand(
            SubCommand::with_name("serve")
                .about("Start Oxigraph HTTP server")
                .arg(
                    Arg::with_name("bind")
                        .short("b")
                        .long("bind")
                        .help("Sets a custom config file")
                        .takes_value(true),
                ),
        )
        .subcommand(
            SubCommand::with_name("load")
                .about("Bulk loads a file into the store")
                .arg(
                    Arg::with_name("file")
                        .short("f")
                        .long("file")
                        .help("The file to load")
                        .takes_value(true)
                        .required(true),
                ),
        )
        .get_matches();
=======
const SERVER: &str = concat!("Oxigraph/", env!("CARGO_PKG_VERSION"));

#[async_std::main]
pub async fn main() -> Result<()> {
    let matches = App::new("Oxigraph SPARQL server")
        .version(crate_version!())
        .arg(
            Arg::with_name("bind")
                .short("b")
                .long("bind")
                .help("Host and port to listen to")
                .default_value("localhost:7878")
                .takes_value(true),
        )
        .arg(
            Arg::with_name("file")
                .short("f")
                .long("file")
                .help("directory in which persist the data")
                .takes_value(true)
                .required(true),
        )
        .get_matches();
    let bind = matches.value_of("bind").unwrap();
    let file = matches.value_of_os("file").unwrap();

    let store = Store::open(file)?;
    println!("Listening for requests at http://{}", &bind);
    http_server(bind, move |request| handle_request(request, store.clone())).await
}
>>>>>>> b1d204ed

    let mut store = if let Some(path) = matches.value_of_os("location") {
        Store::open(path)
    } else {
        Store::new()
    }?;

    match matches.subcommand() {
        ("load", Some(submatches)) => {
            let file = submatches.value_of("file").unwrap();
            let format = file
                .rsplit_once(".")
                .and_then(|(_, extension)| {
                    DatasetFormat::from_extension(extension)
                        .or_else(|| GraphFormat::from_extension(extension)?.try_into().ok())
                })
                .ok_or_else(|| {
                    Error::new(
                        ErrorKind::InvalidInput,
                        "The server is not able to guess the file format of {} from its extension",
                    )
                })?;
            store.bulk_load_dataset(BufReader::new(File::open(file)?), format, None)?;
            store.optimize()
        }
        ("serve", Some(submatches)) => {
            let bind = submatches.value_of("bind").unwrap_or("localhost:7878");
            let mut server = Server::new(move |request| handle_request(request, store.clone()));
            server.set_global_timeout(HTTP_TIMEOUT);
            server
                .set_server_name(concat!("Oxigraph/", env!("CARGO_PKG_VERSION")))
                .unwrap();
            println!("Listening for requests at http://{}", &bind);
            server.listen(bind)
        }
        (s, _) => {
            eprintln!("Not supported subcommand: '{}'", s);
            Ok(())
        }
    }
}

fn handle_request(request: &mut Request, store: Store) -> Response {
    match (request.url().path(), request.method().as_ref()) {
        ("/", "HEAD") => Response::builder(Status::OK)
            .with_header(HeaderName::CONTENT_TYPE, "text_html")
            .unwrap()
            .build(),
        ("/", "GET") => Response::builder(Status::OK)
            .with_header(HeaderName::CONTENT_TYPE, "text_html")
            .unwrap()
            .with_body(HTML_ROOT_PAGE),
        ("/logo.svg", "HEAD") => Response::builder(Status::OK)
            .with_header(HeaderName::CONTENT_TYPE, "image/svg+xml")
            .unwrap()
            .build(),
        ("/logo.svg", "GET") => Response::builder(Status::OK)
            .with_header(HeaderName::CONTENT_TYPE, "image/svg+xml")
            .unwrap()
            .with_body(LOGO),
        ("/query", "GET") => {
            configure_and_evaluate_sparql_query(store, url_query(request), None, request)
        }
        ("/query", "POST") => {
            if let Some(content_type) = content_type(request) {
                if content_type == "application/sparql-query" {
                    let mut buffer = String::new();
                    if let Err(e) = request
                        .body_mut()
                        .take(MAX_SPARQL_BODY_SIZE)
                        .read_to_string(&mut buffer)
                    {
                        return bad_request(e);
                    }
                    let encoded = url_query(request);
                    configure_and_evaluate_sparql_query(store, encoded, Some(buffer), request)
                } else if content_type == "application/x-www-form-urlencoded" {
                    let mut buffer = Vec::new();
                    if let Err(e) = request
                        .body_mut()
                        .take(MAX_SPARQL_BODY_SIZE)
                        .read_to_end(&mut buffer)
                    {
                        return bad_request(e);
                    }
                    configure_and_evaluate_sparql_query(store, buffer, None, request)
                } else {
                    unsupported_media_type(&content_type)
                }
            } else {
                bad_request("No Content-Type given")
            }
        }
        ("/update", "POST") => {
            if let Some(content_type) = content_type(request) {
                if content_type == "application/sparql-update" {
                    let mut buffer = String::new();
                    if let Err(e) = request
                        .body_mut()
                        .take(MAX_SPARQL_BODY_SIZE)
                        .read_to_string(&mut buffer)
                    {
                        return bad_request(e);
                    }
                    configure_and_evaluate_sparql_update(
                        store,
                        url_query(request),
                        Some(buffer),
                        request,
                    )
                } else if content_type == "application/x-www-form-urlencoded" {
                    let mut buffer = Vec::new();
                    if let Err(e) = request
                        .body_mut()
                        .take(MAX_SPARQL_BODY_SIZE)
                        .read_to_end(&mut buffer)
                    {
                        return bad_request(e);
                    }
                    configure_and_evaluate_sparql_update(store, buffer, None, request)
                } else {
                    unsupported_media_type(&content_type)
                }
            } else {
                bad_request("No Content-Type given")
            }
        }
        (path, "GET") if path.starts_with("/store") => {
            if let Some(target) = match store_target(request) {
                Ok(target) => target,
                Err(error) => return error,
            } {
                if !match &target {
                    NamedGraphName::DefaultGraph => true,
                    NamedGraphName::NamedNode(target) => match store.contains_named_graph(target) {
                        Ok(r) => r,
                        Err(e) => return internal_server_error(e),
                    },
                } {
                    return error(
                        Status::NOT_FOUND,
                        format!("The graph {} does not exists", GraphName::from(target)),
                    );
                }
                let format = match graph_content_negotiation(request) {
                    Ok(format) => format,
                    Err(response) => return response,
                };
                let triples = store.quads_for_pattern(
                    None,
                    None,
                    None,
                    Some(GraphName::from(target).as_ref()),
                );
                ReadForWrite::build_response(
                    move |w| {
                        Ok((
                            GraphSerializer::from_format(format).triple_writer(w)?,
                            triples,
                        ))
                    },
                    |(mut writer, mut triples)| {
                        Ok(if let Some(t) = triples.next() {
                            writer.write(&t?.into())?;
                            Some((writer, triples))
                        } else {
                            writer.finish()?;
                            None
                        })
                    },
                    format.media_type(),
                )
            } else {
                let format = match dataset_content_negotiation(request) {
                    Ok(format) => format,
                    Err(response) => return response,
                };
                ReadForWrite::build_response(
                    move |w| {
                        Ok((
                            DatasetSerializer::from_format(format).quad_writer(w)?,
                            store.iter(),
                        ))
                    },
                    |(mut writer, mut quads)| {
                        Ok(if let Some(q) = quads.next() {
                            writer.write(&q?)?;
                            Some((writer, quads))
                        } else {
                            writer.finish()?;
                            None
                        })
                    },
                    format.media_type(),
                )
            }
        }
        (path, "PUT") if path.starts_with("/store") => {
            if let Some(content_type) = content_type(request) {
                if let Some(target) = match store_target(request) {
                    Ok(target) => target,
                    Err(error) => return error,
                } {
                    if let Some(format) = GraphFormat::from_media_type(&content_type) {
                        let new = !match &target {
                            NamedGraphName::NamedNode(target) => {
                                if match store.contains_named_graph(target) {
                                    Ok(r) => r,
                                    Err(e) => return internal_server_error(e),
                                } {
                                    if let Err(e) = store.clear_graph(target) {
                                        return internal_server_error(e);
                                    }
                                    true
                                } else {
                                    if let Err(e) = store.insert_named_graph(target) {
                                        return internal_server_error(e);
                                    }
                                    false
                                }
                            }
                            NamedGraphName::DefaultGraph => {
                                if let Err(e) = store.clear_graph(GraphNameRef::DefaultGraph) {
                                    return internal_server_error(e);
                                }
                                true
                            }
                        };
                        if let Err(e) = store.load_graph(
                            BufReader::new(request.body_mut()),
                            format,
                            GraphName::from(target).as_ref(),
                            None,
                        ) {
                            return bad_request(e);
                        }
                        Response::builder(if new {
                            Status::CREATED
                        } else {
                            Status::NO_CONTENT
                        })
                        .build()
                    } else {
                        unsupported_media_type(&content_type)
                    }
                } else if let Some(format) = DatasetFormat::from_media_type(&content_type) {
                    if let Err(e) = store.clear() {
                        return internal_server_error(e);
                    }
                    if let Err(e) =
                        store.load_dataset(BufReader::new(request.body_mut()), format, None)
                    {
                        return internal_server_error(e);
                    }
                    Response::builder(Status::NO_CONTENT).build()
                } else {
                    unsupported_media_type(&content_type)
                }
            } else {
                bad_request("No Content-Type given")
            }
        }
        (path, "DELETE") if path.starts_with("/store") => {
            if let Some(target) = match store_target(request) {
                Ok(target) => target,
                Err(error) => return error,
            } {
                match target {
                    NamedGraphName::DefaultGraph => {
                        if let Err(e) = store.clear_graph(GraphNameRef::DefaultGraph) {
                            return internal_server_error(e);
                        }
                    }
                    NamedGraphName::NamedNode(target) => {
                        if match store.contains_named_graph(&target) {
                            Ok(r) => r,
                            Err(e) => return internal_server_error(e),
                        } {
                            if let Err(e) = store.remove_named_graph(&target) {
                                return internal_server_error(e);
                            }
                        } else {
                            return error(
                                Status::NOT_FOUND,
                                format!("The graph {} does not exists", target),
                            );
                        }
                    }
                }
            } else if let Err(e) = store.clear() {
                return internal_server_error(e);
            }
            Response::builder(Status::NO_CONTENT).build()
        }
        (path, "POST") if path.starts_with("/store") => {
            if let Some(content_type) = content_type(request) {
                if let Some(target) = match store_target(request) {
                    Ok(target) => target,
                    Err(error) => return error,
                } {
                    if let Some(format) = GraphFormat::from_media_type(&content_type) {
                        let new = !match &target {
                            NamedGraphName::NamedNode(target) => {
                                match store.contains_named_graph(target) {
                                    Ok(r) => r,
                                    Err(e) => return internal_server_error(e),
                                }
                            }
                            NamedGraphName::DefaultGraph => true,
                        };
                        if let Err(e) = store.load_graph(
                            BufReader::new(request.body_mut()),
                            format,
                            GraphName::from(target).as_ref(),
                            None,
                        ) {
                            return bad_request(e);
                        }
                        Response::builder(if new {
                            Status::CREATED
                        } else {
                            Status::NO_CONTENT
                        })
                        .build()
                    } else {
                        unsupported_media_type(&content_type)
                    }
                } else if let Some(format) = DatasetFormat::from_media_type(&content_type) {
                    if let Err(e) =
                        store.load_dataset(BufReader::new(request.body_mut()), format, None)
                    {
                        return bad_request(e);
                    }
                    Response::builder(Status::NO_CONTENT).build()
                } else if let Some(format) = GraphFormat::from_media_type(&content_type) {
                    let graph =
                        match resolve_with_base(request, &format!("/store/{:x}", random::<u128>()))
                        {
                            Ok(graph) => graph,
                            Err(e) => return e,
                        };
                    if let Err(e) =
                        store.load_graph(BufReader::new(request.body_mut()), format, &graph, None)
                    {
                        return bad_request(e);
                    }
                    Response::builder(Status::CREATED)
                        .with_header(HeaderName::LOCATION, graph.into_string())
                        .unwrap()
                        .build()
                } else {
                    unsupported_media_type(&content_type)
                }
            } else {
                bad_request("No Content-Type given")
            }
        }
        (path, "HEAD") if path.starts_with("/store") => {
            if let Some(target) = match store_target(request) {
                Ok(target) => target,
                Err(error) => return error,
            } {
                if !match &target {
                    NamedGraphName::DefaultGraph => true,
                    NamedGraphName::NamedNode(target) => match store.contains_named_graph(target) {
                        Ok(r) => r,
                        Err(e) => return internal_server_error(e),
                    },
                } {
                    return error(
                        Status::NOT_FOUND,
                        format!("The graph {} does not exists", GraphName::from(target)),
                    );
                }
                Response::builder(Status::OK).build()
            } else {
                Response::builder(Status::OK).build()
            }
        }
        _ => error(
            Status::NOT_FOUND,
            format!(
                "{} {} is not supported by this server",
                request.method(),
                request.url().path()
            ),
        ),
    }
}

fn base_url(request: &Request) -> Result<String, Response> {
    let mut url = request.url().clone();
    if let Some(host) = request.url().host_str() {
        url.set_host(Some(host)).map_err(bad_request)?;
    }
    url.set_query(None);
    url.set_fragment(None);
    Ok(url.into())
}

fn resolve_with_base(request: &Request, url: &str) -> Result<NamedNode, Response> {
    Ok(NamedNode::new_unchecked(
        Iri::parse(base_url(request)?)
            .map_err(bad_request)?
            .resolve(url)
            .map_err(bad_request)?
            .into_inner(),
    ))
}

fn url_query(request: &Request) -> Vec<u8> {
    request.url().query().unwrap_or("").as_bytes().to_vec()
}

fn configure_and_evaluate_sparql_query(
    store: Store,
    encoded: Vec<u8>,
    mut query: Option<String>,
    request: &Request,
) -> Response {
    let mut default_graph_uris = Vec::new();
    let mut named_graph_uris = Vec::new();
    let mut use_default_graph_as_union = false;
    for (k, v) in form_urlencoded::parse(&encoded) {
        match k.as_ref() {
            "query" => {
                if query.is_some() {
                    return bad_request("Multiple query parameters provided");
                }
                query = Some(v.into_owned())
            }
            "default-graph-uri" => default_graph_uris.push(v.into_owned()),
            "union-default-graph" => use_default_graph_as_union = true,
            "named-graph-uri" => named_graph_uris.push(v.into_owned()),
            _ => (),
        }
    }
    if let Some(query) = query {
        evaluate_sparql_query(
            store,
            query,
            use_default_graph_as_union,
            default_graph_uris,
            named_graph_uris,
            request,
        )
    } else {
        bad_request("You should set the 'query' parameter")
    }
}

fn evaluate_sparql_query(
    store: Store,
    query: String,
    use_default_graph_as_union: bool,
    default_graph_uris: Vec<String>,
    named_graph_uris: Vec<String>,
    request: &Request,
) -> Response {
    let mut query = match Query::parse(
        &query,
        Some(&match base_url(request) {
            Ok(url) => url,
            Err(r) => return r,
        }),
    ) {
        Ok(query) => query,
        Err(e) => return bad_request(e),
    };

    if use_default_graph_as_union {
        if !default_graph_uris.is_empty() || !named_graph_uris.is_empty() {
            return bad_request(
                "default-graph-uri or named-graph-uri and union-default-graph should not be set at the same time"
            );
        }
        query.dataset_mut().set_default_graph_as_union()
    } else if !default_graph_uris.is_empty() || !named_graph_uris.is_empty() {
        query.dataset_mut().set_default_graph(
            match default_graph_uris
                .into_iter()
                .map(|e| Ok(NamedNode::new(e)?.into()))
                .collect::<Result<Vec<GraphName>, IriParseError>>()
            {
                Ok(default_graph_uris) => default_graph_uris,
                Err(e) => return bad_request(e),
            },
        );
        query.dataset_mut().set_available_named_graphs(
            match named_graph_uris
                .into_iter()
                .map(|e| Ok(NamedNode::new(e)?.into()))
                .collect::<Result<Vec<NamedOrBlankNode>, IriParseError>>()
            {
                Ok(named_graph_uris) => named_graph_uris,
                Err(e) => return bad_request(e),
            },
        );
    }

    let results = match store.query(query) {
        Ok(results) => results,
        Err(e) => return internal_server_error(e),
    };
    if let QueryResults::Graph(triples) = results {
        let format = match graph_content_negotiation(request) {
            Ok(format) => format,
            Err(response) => return response,
        };
        ReadForWrite::build_response(
            move |w| {
                Ok((
                    GraphSerializer::from_format(format).triple_writer(w)?,
                    triples,
                ))
            },
            |(mut writer, mut triples)| {
                Ok(if let Some(t) = triples.next() {
                    writer.write(&t.map_err(|e| Error::new(ErrorKind::Other, e))?)?;
                    Some((writer, triples))
                } else {
                    writer.finish()?;
                    None
                })
            },
            format.media_type(),
        )
    } else {
        //TODO: stream
        let mut body = Vec::default();
        let format = match content_negotiation(
            request,
            &[
                QueryResultsFormat::Xml.media_type(),
                QueryResultsFormat::Json.media_type(),
                QueryResultsFormat::Csv.media_type(),
                QueryResultsFormat::Tsv.media_type(),
            ],
            QueryResultsFormat::from_media_type,
        ) {
            Ok(format) => format,
            Err(response) => return response,
        };
        if let Err(e) = results.write(&mut body, format) {
            return internal_server_error(e);
        }

        Response::builder(Status::OK)
            .with_header(HeaderName::CONTENT_TYPE, format.media_type())
            .unwrap()
            .with_body(body)
    }
}

fn configure_and_evaluate_sparql_update(
    store: Store,
    encoded: Vec<u8>,
    mut update: Option<String>,
    request: &Request,
) -> Response {
    let mut use_default_graph_as_union = false;
    let mut default_graph_uris = Vec::new();
    let mut named_graph_uris = Vec::new();
    for (k, v) in form_urlencoded::parse(&encoded) {
        match k.as_ref() {
            "update" => {
                if update.is_some() {
                    return bad_request("Multiple update parameters provided");
                }
                update = Some(v.into_owned())
            }
            "using-graph-uri" => default_graph_uris.push(v.into_owned()),
            "using-union-graph" => use_default_graph_as_union = true,
            "using-named-graph-uri" => named_graph_uris.push(v.into_owned()),
            _ => (),
        }
    }
    if let Some(update) = update {
        evaluate_sparql_update(
            store,
            update,
            use_default_graph_as_union,
            default_graph_uris,
            named_graph_uris,
            request,
        )
    } else {
        bad_request("You should set the 'update' parameter")
    }
}

fn evaluate_sparql_update(
    store: Store,
    update: String,
    use_default_graph_as_union: bool,
    default_graph_uris: Vec<String>,
    named_graph_uris: Vec<String>,
    request: &Request,
) -> Response {
    let mut update = match Update::parse(
        &update,
        Some(
            match base_url(request) {
                Ok(url) => url,
                Err(e) => return e,
            }
            .as_str(),
        ),
    ) {
        Ok(update) => update,
        Err(e) => return bad_request(e),
    };

    if use_default_graph_as_union {
        if !default_graph_uris.is_empty() || !named_graph_uris.is_empty() {
            return bad_request(
                "using-graph-uri or using-named-graph-uri and using-union-graph should not be set at the same time"
            );
        }
        for using in update.using_datasets_mut() {
            if !using.is_default_dataset() {
                return bad_request(
                    "using-union-graph must not be used with a SPARQL UPDATE containing USING",
                );
            }
            using.set_default_graph_as_union();
        }
    } else if !default_graph_uris.is_empty() || !named_graph_uris.is_empty() {
        let default_graph_uris = match default_graph_uris
            .into_iter()
            .map(|e| Ok(NamedNode::new(e)?.into()))
            .collect::<Result<Vec<GraphName>, IriParseError>>()
        {
            Ok(default_graph_uris) => default_graph_uris,
            Err(e) => return bad_request(e),
        };
        let named_graph_uris = match named_graph_uris
            .into_iter()
            .map(|e| Ok(NamedNode::new(e)?.into()))
            .collect::<Result<Vec<NamedOrBlankNode>, IriParseError>>()
        {
            Ok(named_graph_uris) => named_graph_uris,
            Err(e) => return bad_request(e),
        };
        for using in update.using_datasets_mut() {
            if !using.is_default_dataset() {
                return bad_request(
                        "using-graph-uri and using-named-graph-uri must not be used with a SPARQL UPDATE containing USING",
                    );
            }
            using.set_default_graph(default_graph_uris.clone());
            using.set_available_named_graphs(named_graph_uris.clone());
        }
    }
    if let Err(e) = store.update(update) {
        return internal_server_error(e);
    }
    Response::builder(Status::NO_CONTENT).build()
}

fn store_target(request: &Request) -> Result<Option<NamedGraphName>, Response> {
    if request.url().path() == "/store" {
        let mut graph = None;
        let mut default = false;
        for (k, v) in form_urlencoded::parse(request.url().query().unwrap_or("").as_bytes()) {
            match k.as_ref() {
                "graph" => graph = Some(v.into_owned()),
                "default" => default = true,
                _ => {
                    return Err(bad_request(format!("Unexpected parameter: {}", k)));
                }
            }
        }
        if let Some(graph) = graph {
            if default {
                Err(bad_request(
                    "Both graph and default parameters should not be set at the same time",
                ))
            } else {
                Ok(Some(NamedGraphName::NamedNode(resolve_with_base(
                    request, &graph,
                )?)))
            }
        } else if default {
            Ok(Some(NamedGraphName::DefaultGraph))
        } else {
            Ok(None)
        }
    } else {
        Ok(Some(NamedGraphName::NamedNode(resolve_with_base(
            request, "",
        )?)))
    }
}

#[derive(Eq, PartialEq, Debug, Clone, Hash)]
enum NamedGraphName {
    NamedNode(NamedNode),
    DefaultGraph,
}

impl From<NamedGraphName> for GraphName {
    fn from(graph_name: NamedGraphName) -> Self {
        match graph_name {
            NamedGraphName::NamedNode(node) => node.into(),
            NamedGraphName::DefaultGraph => Self::DefaultGraph,
        }
    }
}

fn graph_content_negotiation(request: &Request) -> Result<GraphFormat, Response> {
    content_negotiation(
        request,
        &[
            GraphFormat::NTriples.media_type(),
            GraphFormat::Turtle.media_type(),
            GraphFormat::RdfXml.media_type(),
        ],
        GraphFormat::from_media_type,
    )
}

fn dataset_content_negotiation(request: &Request) -> Result<DatasetFormat, Response> {
    content_negotiation(
        request,
        &[
            DatasetFormat::NQuads.media_type(),
            DatasetFormat::TriG.media_type(),
        ],
        DatasetFormat::from_media_type,
    )
}

fn content_negotiation<F>(
    request: &Request,
    supported: &[&str],
    parse: impl Fn(&str) -> Option<F>,
) -> Result<F, Response> {
    let default = HeaderValue::default();
    let header = request
        .header(&HeaderName::ACCEPT)
        .unwrap_or(&default)
        .to_str()
        .map_err(|_| bad_request("The Accept header should be a valid ASCII string"))?;

    if header.is_empty() {
        return parse(supported.first().unwrap())
            .ok_or_else(|| error(Status::INTERNAL_SERVER_ERROR, "Unknown mime type"));
    }
    let mut result = None;
    let mut result_score = 0f32;

    for possible in header.split(',') {
        let (possible, parameters) = possible.split_once(';').unwrap_or((possible, ""));
        let (possible_base, possible_sub) = possible.split_once('/').unwrap_or((possible, ""));
        let possible_base = possible_base.trim();
        let possible_sub = possible_sub.trim();

        let mut score = 1.;
        for parameter in parameters.split(';') {
            let parameter = parameter.trim();
            if let Some(s) = parameter.strip_prefix("q=") {
                score = f32::from_str(s.trim())
                    .map_err(|_| bad_request(format!("Invalid Accept media type score: {}", s)))?
            }
        }
        if score <= result_score {
            continue;
        }
        for candidate in supported {
            let (candidate_base, candidate_sub) =
                candidate.split_once('/').unwrap_or((candidate, ""));
            if (possible_base == candidate_base || possible_base == "*")
                && (possible_sub == candidate_sub || possible_sub == "*")
            {
                result = Some(candidate);
                result_score = score;
                break;
            }
        }
    }

    let result = result.ok_or_else(|| {
        error(
            Status::NOT_ACCEPTABLE,
            format!("The available Content-Types are {}", supported.join(", "),),
        )
    })?;

    parse(result).ok_or_else(|| error(Status::INTERNAL_SERVER_ERROR, "Unknown mime type"))
}

fn content_type(request: &Request) -> Option<String> {
    let value = request.header(&HeaderName::CONTENT_TYPE)?.to_str().ok()?;
    Some(
        value
            .split_once(';')
            .map_or(value, |(b, _)| b)
            .trim()
            .to_ascii_lowercase(),
    )
}

fn error(status: Status, message: impl ToString) -> Response {
    Response::builder(status)
        .with_header(HeaderName::CONTENT_TYPE, "text/plain")
        .unwrap()
        .with_body(message.to_string())
}

fn bad_request(message: impl ToString) -> Response {
    error(Status::BAD_REQUEST, message)
}

fn unsupported_media_type(content_type: &str) -> Response {
    error(
        Status::UNSUPPORTED_MEDIA_TYPE,
        format!("No supported content Content-Type given: {}", content_type),
    )
}

fn internal_server_error(message: impl ToString) -> Response {
    error(Status::INTERNAL_SERVER_ERROR, message)
}

/// Hacky tool to allow implementing read on top of a write loop
struct ReadForWrite<O, U: (Fn(O) -> std::io::Result<Option<O>>)> {
    buffer: Rc<RefCell<Vec<u8>>>,
    position: usize,
    add_more_data: U,
    state: Option<O>,
}

impl<O: 'static, U: (Fn(O) -> std::io::Result<Option<O>>) + 'static> ReadForWrite<O, U> {
    fn build_response(
        initial_state_builder: impl FnOnce(ReadForWriteWriter) -> std::io::Result<O>,
        add_more_data: U,
        content_type: &'static str,
    ) -> Response {
        let buffer = Rc::new(RefCell::new(Vec::new()));
        match initial_state_builder(ReadForWriteWriter {
            buffer: buffer.clone(),
        }) {
            Ok(state) => Response::builder(Status::OK)
                .with_header(HeaderName::CONTENT_TYPE, content_type)
                .unwrap()
                .with_body(Self {
                    buffer,
                    position: 0,
                    add_more_data,
                    state: Some(state),
                }),
            Err(e) => internal_server_error(e),
        }
    }
}

impl<O, U: (Fn(O) -> std::io::Result<Option<O>>)> Read for ReadForWrite<O, U> {
    fn read(&mut self, buf: &mut [u8]) -> std::io::Result<usize> {
        while self.position == self.buffer.borrow().len() {
            // We read more data
            if let Some(state) = self.state.take() {
                self.buffer.as_ref().borrow_mut().clear();
                self.position = 0;
                self.state = (self.add_more_data)(state)?;
            } else {
                return Ok(0); // End
            }
        }
        let buffer = self.buffer.borrow();
        let start = self.position;
        let end = min(buffer.len() - self.position, buf.len());
        let len = end - start;
        buf[..len].copy_from_slice(&buffer[start..end]);
        self.position = end;
        Ok(len)
    }
}

impl<O: 'static, U: (Fn(O) -> std::io::Result<Option<O>>) + 'static> From<ReadForWrite<O, U>>
    for Body
{
    fn from(body: ReadForWrite<O, U>) -> Self {
        Body::from_read(body)
    }
}

struct ReadForWriteWriter {
    buffer: Rc<RefCell<Vec<u8>>>,
}

impl Write for ReadForWriteWriter {
    fn write(&mut self, buf: &[u8]) -> std::io::Result<usize> {
        self.buffer.as_ref().borrow_mut().write(buf)
    }

    fn flush(&mut self) -> std::io::Result<()> {
        Ok(())
    }
}

#[cfg(test)]
mod tests {
    use super::*;
    use oxhttp::model::Method;

    #[test]
    fn get_ui() {
        ServerTest::new().test_status(
            Request::builder(Method::GET, "http://localhost/".parse().unwrap()).build(),
            Status::OK,
        )
    }

    #[test]
    fn post_dataset_file() {
        let request = Request::builder(Method::POST, "http://localhost/store".parse().unwrap())
            .with_header(HeaderName::CONTENT_TYPE, "application/trig")
            .unwrap()
            .with_body("<http://example.com> <http://example.com> <http://example.com> .");
        ServerTest::new().test_status(request, Status::NO_CONTENT)
    }

    #[test]
    fn post_wrong_file() {
        let request = Request::builder(Method::POST, "http://localhost/store".parse().unwrap())
            .with_header(HeaderName::CONTENT_TYPE, "application/trig")
            .unwrap()
            .with_body("<http://example.com>");
        ServerTest::new().test_status(request, Status::BAD_REQUEST)
    }

    #[test]
    fn post_unsupported_file() {
        let request = Request::builder(Method::POST, "http://localhost/store".parse().unwrap())
            .with_header(HeaderName::CONTENT_TYPE, "text/foo")
            .unwrap()
            .build();
        ServerTest::new().test_status(request, Status::UNSUPPORTED_MEDIA_TYPE)
    }

    #[test]
    fn get_query() {
        ServerTest::new().test_status(
            Request::builder(
                Method::GET,
                "http://localhost/query?query=SELECT%20*%20WHERE%20{%20?s%20?p%20?o%20}"
                    .parse()
                    .unwrap(),
            )
            .build(),
            Status::OK,
        );
    }

    #[test]
    fn get_query_accept_star() {
        let request = Request::builder(
            Method::GET,
            "http://localhost/query?query=SELECT%20*%20WHERE%20{%20?s%20?p%20?o%20}"
                .parse()
                .unwrap(),
        )
        .with_header(HeaderName::ACCEPT, "*/*")
        .unwrap()
        .build();
        ServerTest::new().test_status(request, Status::OK);
    }

    #[test]
    fn get_query_accept_good() {
        let request = Request::builder(
            Method::GET,
            "http://localhost/query?query=SELECT%20*%20WHERE%20{%20?s%20?p%20?o%20}"
                .parse()
                .unwrap(),
        )
        .with_header(
            HeaderName::ACCEPT,
            "application/sparql-results+json;charset=utf-8",
        )
        .unwrap()
        .build();
        ServerTest::new().test_status(request, Status::OK);
    }

    #[test]
    fn get_query_accept_bad() {
        let request = Request::builder(
            Method::GET,
            "http://localhost/query?query=SELECT%20*%20WHERE%20{%20?s%20?p%20?o%20}"
                .parse()
                .unwrap(),
        )
        .with_header(HeaderName::ACCEPT, "application/foo")
        .unwrap()
        .build();
        ServerTest::new().test_status(request, Status::NOT_ACCEPTABLE);
    }

    #[test]
    fn get_bad_query() {
        ServerTest::new().test_status(
            Request::builder(
                Method::GET,
                "http://localhost/query?query=SELECT".parse().unwrap(),
            )
            .build(),
            Status::BAD_REQUEST,
        );
    }

    #[test]
    fn get_query_union_graph() {
        ServerTest::new().test_status(Request::builder(
            Method::GET,
            "http://localhost/query?query=SELECT%20*%20WHERE%20{%20?s%20?p%20?o%20}&union-default-graph".parse()
                .unwrap(),
        ).build(), Status::OK);
    }

    #[test]
    fn get_query_union_graph_and_default_graph() {
        ServerTest::new().test_status(Request::builder(
            Method::GET,
            "http://localhost/query?query=SELECT%20*%20WHERE%20{%20?s%20?p%20?o%20}&union-default-graph&default-graph-uri=http://example.com".parse()
                .unwrap(),
        ).build(), Status::BAD_REQUEST);
    }

    #[test]
    fn get_without_query() {
        ServerTest::new().test_status(
            Request::builder(Method::GET, "http://localhost/query".parse().unwrap()).build(),
            Status::BAD_REQUEST,
        );
    }

    #[test]
    fn post_query() {
        let request = Request::builder(Method::POST, "http://localhost/query".parse().unwrap())
            .with_header(HeaderName::CONTENT_TYPE, "application/sparql-query")
            .unwrap()
            .with_body("SELECT * WHERE { ?s ?p ?o }");
        ServerTest::new().test_status(request, Status::OK)
    }

    #[test]
    fn post_bad_query() {
        let request = Request::builder(Method::POST, "http://localhost/query".parse().unwrap())
            .with_header(HeaderName::CONTENT_TYPE, "application/sparql-query")
            .unwrap()
            .with_body("SELECT");
        ServerTest::new().test_status(request, Status::BAD_REQUEST)
    }

    #[test]
    fn post_unknown_query() {
        let request = Request::builder(Method::POST, "http://localhost/query".parse().unwrap())
            .with_header(HeaderName::CONTENT_TYPE, "application/sparql-todo")
            .unwrap()
            .with_body("SELECT");
        ServerTest::new().test_status(request, Status::UNSUPPORTED_MEDIA_TYPE)
    }

    #[test]
    fn post_federated_query() {
        let request = Request::builder(Method::POST, "http://localhost/query".parse().unwrap())
            .with_header(HeaderName::CONTENT_TYPE, "application/sparql-query")
            .unwrap().with_body("SELECT * WHERE { SERVICE <https://query.wikidata.org/sparql> { <https://en.wikipedia.org/wiki/Paris> ?p ?o } }");
        ServerTest::new().test_status(request, Status::OK)
    }

    #[test]
    fn post_update() {
        let request = Request::builder(Method::POST, "http://localhost/update".parse().unwrap())
            .with_header(HeaderName::CONTENT_TYPE, "application/sparql-update")
            .unwrap()
            .with_body(
                "INSERT DATA { <http://example.com> <http://example.com> <http://example.com> }",
            );
        ServerTest::new().test_status(request, Status::NO_CONTENT)
    }

    #[test]
    fn post_bad_update() {
        let request = Request::builder(Method::POST, "http://localhost/update".parse().unwrap())
            .with_header(HeaderName::CONTENT_TYPE, "application/sparql-update")
            .unwrap()
            .with_body("INSERT");
        ServerTest::new().test_status(request, Status::BAD_REQUEST)
    }

    #[test]
    fn graph_store_url_normalization() {
        let server = ServerTest::new();

        // PUT
        let request = Request::builder(
            Method::PUT,
            "http://localhost/store?graph=http://example.com"
                .parse()
                .unwrap(),
        )
        .with_header(HeaderName::CONTENT_TYPE, "text/turtle")
        .unwrap()
        .with_body("<http://example.com> <http://example.com> <http://example.com> .");
        server.test_status(request, Status::CREATED);

        // GET good URI
        server.test_status(
            Request::builder(
                Method::GET,
                "http://localhost/store?graph=http://example.com"
                    .parse()
                    .unwrap(),
            )
            .build(),
            Status::OK,
        );

        // GET bad URI
        server.test_status(
            Request::builder(
                Method::GET,
                "http://localhost/store?graph=http://example.com/"
                    .parse()
                    .unwrap(),
            )
            .build(),
            Status::NOT_FOUND,
        );
    }

    #[test]
    fn graph_store_protocol() {
        // Tests from https://www.w3.org/2009/sparql/docs/tests/data-sparql11/http-rdf-update/

        let server = ServerTest::new();

        // PUT - Initial state
        let request = Request::builder(
            Method::PUT,
            "http://localhost/store/person/1.ttl".parse().unwrap(),
        )
        .with_header(HeaderName::CONTENT_TYPE, "text/turtle; charset=utf-8")
        .unwrap()
        .with_body(
            "
@prefix foaf: <http://xmlns.com/foaf/0.1/> .
@prefix v: <http://www.w3.org/2006/vcard/ns#> .

<http://$HOST$/$GRAPHSTORE$/person/1> a foaf:Person;
    foaf:businessCard [
        a v:VCard;
        v:fn \"John Doe\"
    ].
",
        );
        server.test_status(request, Status::CREATED);

        // GET of PUT - Initial state
        let request = Request::builder(
            Method::GET,
            "http://localhost/store?graph=/store/person/1.ttl"
                .parse()
                .unwrap(),
        )
        .with_header(HeaderName::ACCEPT, "text/turtle")
        .unwrap()
        .build();
        server.test_status(request, Status::OK);

        // HEAD on an existing graph
        server.test_status(
            Request::builder(
                Method::HEAD,
                "http://localhost/store/person/1.ttl".parse().unwrap(),
            )
            .build(),
            Status::OK,
        );

        // HEAD on a non-existing graph
        server.test_status(
            Request::builder(
                Method::HEAD,
                "http://localhost/store/person/4.ttl".parse().unwrap(),
            )
            .build(),
            Status::NOT_FOUND,
        );

        // PUT - graph already in store
        let request = Request::builder(
            Method::PUT,
            "http://localhost/store/person/1.ttl".parse().unwrap(),
        )
        .with_header(HeaderName::CONTENT_TYPE, "text/turtle; charset=utf-8")
        .unwrap()
        .with_body(
            "
@prefix foaf: <http://xmlns.com/foaf/0.1/> .
@prefix v: <http://www.w3.org/2006/vcard/ns#> .

<http://$HOST$/$GRAPHSTORE$/person/1> a foaf:Person;
    foaf:businessCard [
        a v:VCard;
        v:fn \"Jane Doe\"
    ].
",
        );
        server.test_status(request, Status::NO_CONTENT);

        // GET of PUT - graph already in store
        let request = Request::builder(
            Method::GET,
            "http://localhost/store/person/1.ttl".parse().unwrap(),
        )
        .with_header(HeaderName::ACCEPT, "text/turtle")
        .unwrap()
        .build();
        server.test_status(request, Status::OK);

        // PUT - default graph
        let request = Request::builder(
            Method::PUT,
            "http://localhost/store?default".parse().unwrap(),
        )
        .with_header(HeaderName::CONTENT_TYPE, "text/turtle; charset=utf-8")
        .unwrap()
        .with_body(
            "
@prefix foaf: <http://xmlns.com/foaf/0.1/> .
@prefix v: <http://www.w3.org/2006/vcard/ns#> .

[]  a foaf:Person;
    foaf:businessCard [
        a v:VCard;
        v:given-name \"Alice\"
    ] .
",
        );
        server.test_status(request, Status::NO_CONTENT); // The default graph always exists in Oxigraph

        // GET of PUT - default graph
        let request = Request::builder(
            Method::GET,
            "http://localhost/store?default".parse().unwrap(),
        )
        .with_header(HeaderName::ACCEPT, "text/turtle")
        .unwrap()
        .build();
        server.test_status(request, Status::OK);

        // PUT - mismatched payload
        let request = Request::builder(
            Method::PUT,
            "http://localhost/store/person/1.ttl".parse().unwrap(),
        )
        .with_header(HeaderName::CONTENT_TYPE, "text/turtle; charset=utf-8")
        .unwrap()
        .with_body("@prefix fo");
        server.test_status(request, Status::BAD_REQUEST);

        // PUT - empty graph
        let request = Request::builder(
            Method::PUT,
            "http://localhost/store/person/2.ttl".parse().unwrap(),
        )
        .with_header(HeaderName::CONTENT_TYPE, "text/turtle; charset=utf-8")
        .unwrap()
        .build();
        server.test_status(request, Status::CREATED);

        // GET of PUT - empty graph
        let request = Request::builder(
            Method::GET,
            "http://localhost/store/person/2.ttl".parse().unwrap(),
        )
        .with_header(HeaderName::ACCEPT, "text/turtle")
        .unwrap()
        .build();
        server.test_status(request, Status::OK);

        // PUT - replace empty graph
        let request = Request::builder(
            Method::PUT,
            "http://localhost/store/person/2.ttl".parse().unwrap(),
        )
        .with_header(HeaderName::CONTENT_TYPE, "text/turtle; charset=utf-8")
        .unwrap()
        .with_body(
            "
@prefix foaf: <http://xmlns.com/foaf/0.1/> .
@prefix v: <http://www.w3.org/2006/vcard/ns#> .

[]  a foaf:Person;
    foaf:businessCard [
        a v:VCard;
        v:given-name \"Alice\"
    ] .
",
        );
        server.test_status(request, Status::NO_CONTENT);

        // GET of replacement for empty graph
        let request = Request::builder(
            Method::GET,
            "http://localhost/store/person/2.ttl".parse().unwrap(),
        )
        .with_header(HeaderName::ACCEPT, "text/turtle")
        .unwrap()
        .build();
        server.test_status(request, Status::OK);

        // DELETE - existing graph
        server.test_status(
            Request::builder(
                Method::DELETE,
                "http://localhost/store/person/2.ttl".parse().unwrap(),
            )
            .build(),
            Status::NO_CONTENT,
        );

        // GET of DELETE - existing graph
        server.test_status(
            Request::builder(
                Method::GET,
                "http://localhost/store/person/2.ttl".parse().unwrap(),
            )
            .build(),
            Status::NOT_FOUND,
        );

        // DELETE - non-existent graph
        server.test_status(
            Request::builder(
                Method::DELETE,
                "http://localhost/store/person/2.ttl".parse().unwrap(),
            )
            .build(),
            Status::NOT_FOUND,
        );

        // POST - existing graph
        let request = Request::builder(
            Method::PUT,
            "http://localhost/store/person/1.ttl".parse().unwrap(),
        )
        .with_header(HeaderName::CONTENT_TYPE, "text/turtle; charset=utf-8")
        .unwrap()
        .build();
        server.test_status(request, Status::NO_CONTENT);

        // TODO: POST - multipart/form-data
        // TODO: GET of POST - multipart/form-data

        // POST - create new graph
        let request = Request::builder(Method::POST, "http://localhost/store".parse().unwrap())
            .with_header(HeaderName::CONTENT_TYPE, "text/turtle; charset=utf-8")
            .unwrap()
            .with_body(
                "
@prefix foaf: <http://xmlns.com/foaf/0.1/> .
@prefix v: <http://www.w3.org/2006/vcard/ns#> .

[]  a foaf:Person;
    foaf:businessCard [
        a v:VCard;
        v:given-name \"Alice\"
    ] .
",
            );
        let response = server.exec(request);
        assert_eq!(response.status(), Status::CREATED);
        let location = response
            .header(&HeaderName::LOCATION)
            .unwrap()
            .to_str()
            .unwrap();

        // GET of POST - create new graph
        let request = Request::builder(Method::GET, location.parse().unwrap())
            .with_header(HeaderName::ACCEPT, "text/turtle")
            .unwrap()
            .build();
        server.test_status(request, Status::OK);

        // POST - empty graph to existing graph
        let request = Request::builder(Method::PUT, location.parse().unwrap())
            .with_header(HeaderName::CONTENT_TYPE, "text/turtle; charset=utf-8")
            .unwrap()
            .build();
        server.test_status(request, Status::NO_CONTENT);

        // GET of POST - after noop
        let request = Request::builder(Method::GET, location.parse().unwrap())
            .with_header(HeaderName::ACCEPT, "text/turtle")
            .unwrap()
            .build();
        server.test_status(request, Status::OK);
    }

    struct ServerTest {
        store: Store,
    }

    impl ServerTest {
        fn new() -> Self {
            Self {
                store: Store::new().unwrap(),
            }
        }

        fn exec(&self, mut request: Request) -> Response {
            handle_request(&mut request, self.store.clone())
        }

        fn test_status(&self, request: Request, expected_status: Status) {
            let mut response = self.exec(request);
            let mut buf = String::new();
            response.body_mut().read_to_string(&mut buf).unwrap();
            assert_eq!(response.status(), expected_status, "Error message: {}", buf);
        }
    }
}<|MERGE_RESOLUTION|>--- conflicted
+++ resolved
@@ -9,28 +9,11 @@
     unused_qualifications
 )]
 
-<<<<<<< HEAD
-use clap::{App, AppSettings, Arg, SubCommand};
+use clap::{crate_version, App, AppSettings, Arg, SubCommand};
 use oxhttp::model::{Body, HeaderName, HeaderValue, Request, Response, Status};
 use oxhttp::Server;
 use oxigraph::io::{DatasetFormat, DatasetSerializer, GraphFormat, GraphSerializer};
 use oxigraph::model::{GraphName, GraphNameRef, IriParseError, NamedNode, NamedOrBlankNode};
-=======
-use async_std::future::Future;
-use async_std::io::Read;
-use async_std::net::{TcpListener, TcpStream};
-use async_std::prelude::*;
-use async_std::task::{block_on, spawn};
-use clap::{crate_version, App, Arg};
-use http_types::content::ContentType;
-use http_types::{
-    bail_status, format_err_status, headers, Error, Method, Mime, Request, Response, Result,
-    StatusCode,
-};
-use oxigraph::io::{DatasetFormat, GraphFormat};
-use oxigraph::model::{GraphName, GraphNameRef, NamedNode, NamedOrBlankNode};
-use oxigraph::sparql::algebra::GraphUpdateOperation;
->>>>>>> b1d204ed
 use oxigraph::sparql::{Query, QueryResults, QueryResultsFormat, Update};
 use oxigraph::store::Store;
 use oxiri::Iri;
@@ -48,15 +31,15 @@
 const HTTP_TIMEOUT: Duration = Duration::from_secs(60);
 const HTML_ROOT_PAGE: &str = include_str!("../templates/query.html");
 const LOGO: &str = include_str!("../logo.svg");
-<<<<<<< HEAD
 
 pub fn main() -> std::io::Result<()> {
     let matches = App::new("Oxigraph SPARQL server")
+        .version(crate_version!())
         .arg(
             Arg::with_name("location")
                 .short("l")
                 .long("location")
-                .help("directory in which persist the data")
+                .help("Directory in which persist the data")
                 .takes_value(true),
         )
         .setting(AppSettings::SubcommandRequiredElseHelp)
@@ -67,7 +50,8 @@
                     Arg::with_name("bind")
                         .short("b")
                         .long("bind")
-                        .help("Sets a custom config file")
+                        .help("Host and port to listen to")
+                        .default_value("localhost:7878")
                         .takes_value(true),
                 ),
         )
@@ -84,38 +68,6 @@
                 ),
         )
         .get_matches();
-=======
-const SERVER: &str = concat!("Oxigraph/", env!("CARGO_PKG_VERSION"));
-
-#[async_std::main]
-pub async fn main() -> Result<()> {
-    let matches = App::new("Oxigraph SPARQL server")
-        .version(crate_version!())
-        .arg(
-            Arg::with_name("bind")
-                .short("b")
-                .long("bind")
-                .help("Host and port to listen to")
-                .default_value("localhost:7878")
-                .takes_value(true),
-        )
-        .arg(
-            Arg::with_name("file")
-                .short("f")
-                .long("file")
-                .help("directory in which persist the data")
-                .takes_value(true)
-                .required(true),
-        )
-        .get_matches();
-    let bind = matches.value_of("bind").unwrap();
-    let file = matches.value_of_os("file").unwrap();
-
-    let store = Store::open(file)?;
-    println!("Listening for requests at http://{}", &bind);
-    http_server(bind, move |request| handle_request(request, store.clone())).await
-}
->>>>>>> b1d204ed
 
     let mut store = if let Some(path) = matches.value_of_os("location") {
         Store::open(path)
@@ -142,7 +94,7 @@
             store.optimize()
         }
         ("serve", Some(submatches)) => {
-            let bind = submatches.value_of("bind").unwrap_or("localhost:7878");
+            let bind = submatches.value_of("bind").unwrap();
             let mut server = Server::new(move |request| handle_request(request, store.clone()));
             server.set_global_timeout(HTTP_TIMEOUT);
             server
